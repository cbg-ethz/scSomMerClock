__default__:
  partition: amd-shared
  qos: amd-shared
  cpus-per-task: 1
  time: 240
  mem: 4G
  mail-user: nico.borgsmueller@bsse.ethz.ch
  mail-type: FAIL
  output: logs/slurm-%j.out


adapter_cutting:
  partition: amd-shared
  qos: amd-shared
  cpus-per-task: 4
  time: 720
  mem: 16G


allignment1:
  cpus-per-task: 8
  time: 2880
  mem: 40G

allignment2:
  time: 2880
  mem: 40G

remove_duplicates:
  partition: amd-shared
  qos: amd-shared
<<<<<<< HEAD
<<<<<<< HEAD
  time: '04:00:00'
  mem: 45G
=======
  time: 4:00:00
=======
  time: 480
>>>>>>> f6e6fb2e
  mem: 40G
>>>>>>> 250526e200b0c629333a8967d6e09335cc1e1642


base_recal1:
  partition: amd-shared
  qos: amd-shared
  time: 360
  mem: 40G


base_recal2:
  partition: amd-shared
  qos: amd-shared
  time: 360
  mem: 40G


indel_reallignment0:
  time: 30


indel_reallignment1:
  partition: amd-shared
  qos: amd-shared
  time: 30
  mem: 20G


indel_reallignment2:
  partition: amd-shared
  qos: amd-shared
  time: 600
  mem: 40G


SCcaller:
  partition: amd-shared
  qos: amd-shared
  cpus-per-task: 2
  time: 600
  mem: 40G

monovar:
  cpus-per-task: 3
  time: 600
  mem: 10G<|MERGE_RESOLUTION|>--- conflicted
+++ resolved
@@ -29,17 +29,8 @@
 remove_duplicates:
   partition: amd-shared
   qos: amd-shared
-<<<<<<< HEAD
-<<<<<<< HEAD
-  time: '04:00:00'
-  mem: 45G
-=======
-  time: 4:00:00
-=======
   time: 480
->>>>>>> f6e6fb2e
   mem: 40G
->>>>>>> 250526e200b0c629333a8967d6e09335cc1e1642
 
 
 base_recal1:
