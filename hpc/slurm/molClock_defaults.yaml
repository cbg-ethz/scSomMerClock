--- conflicted
+++ resolved
@@ -1,13 +1,8 @@
 __default__:
   partition: shared
   qos: shared
-<<<<<<< HEAD
-  cpus-per-task: 2
-  mem: 20G
-=======
   cpus-per-task: 1
   mem: 4G
->>>>>>> 499b56f9
   mail-user: nico.borgsmueller@bsse.ethz.ch
   mail-type: FAIL
 
@@ -25,15 +20,6 @@
 
 
 remove_duplicates:
-<<<<<<< HEAD
-  time: '4:00:00'
-  mem: 50G
-
-
-base_recal:
-  time: '4:00:00'
-  mem: 4G
-=======
   partition: amd-shared
   qos: amd-shared
   time: '4:00:00'
@@ -44,7 +30,6 @@
   partition: amd-shared
   qos: amd-shared
   time: '4:00:00'
->>>>>>> 499b56f9
 
 
 indel_reallignment:
@@ -54,8 +39,4 @@
 
 SCCaller:
   time: '60:00:00'
-<<<<<<< HEAD
-  mem: 50G
-=======
-  mem: 50G
->>>>>>> 499b56f9
+  mem: 50G