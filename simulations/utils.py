#!/usr/bin/env python3

import os
import re
import gzip
import math
import argparse
from statistics import mean, stdev
import numpy as np


BASES = ['A', 'C', 'G', 'T']
NEXUS_TEMPLATE = """#NEXUS

begin data;
    dimensions ntax={sample_no} nchar={rec_no};
    format datatype=dna missing=? gap=-;
    matrix
{matrix}
    ;
end;

begin mrbayes;
    set autoclose=yes nowarnings=yes;
    lset nst=6 rates=invgamma;
    prset brlenspr={brlen_prior};
    {alg} ngen={ngen};
    sump outputname={out_file};
end;
"""


VCF_TEMPLATE = """##fileformat=VCFv4.1
##FILTER=<ID=PASS,Description="All filters passed">
##FORMAT=<ID=GT,Number=1,Type=String,Description="True genotype">
##contig=<ID=1,length={contig_length}>
##source=germline variants from CellCoal simulation
#CHROM\tPOS\tID\tREF\tALT\tQUAL\tFILTER\tINFO\tFORMAT{cells}
{rows}
"""


def get_out_dir(config):
    cc_brv = config['cellcoal']['model'].get('brach_rate_var', None)
    if cc_brv:
        model = 'noClock{}'.format(cc_brv)
    else:
        model = 'clock'

    if not config['cellcoal']['scWGA'].get('simulate', False):
        sim_scWGA = 'noScWGA'
    else:
        sim_scWGA = 'scWGA'

    if not config['cellcoal']['NGS'].get('simulate', False):
        sim_NGS = 'noNGS'
    else:
        sim_NGS = 'NGS'

    mb_ngen = '-'.join(['{:.0E}'.format(i) for i in config['mrbayes']['ngen']])
    if config['mrbayes'].get('ss', False):
        mb_sampling = 'ss'
    else:
        mb_sampling = 'mcmc'

    if not config.get('static', {}).get('out_dir', False):
        out_dir = os.path.dirname(os.path.relpath(__file__))
    else:
        out_dir = config['static']['out_dir']

    return os.path.join(out_dir, 'results_{}_{}_{}_{}{}' \
        .format(model, sim_scWGA, sim_NGS, mb_sampling, mb_ngen))


def get_cellcoal_config(config, template_file, out_dir):
    with open(template_file, 'r') as f:
        templ = f.read()

    templ = re.sub('{no_rep}', str(config['cellcoal'].get('no_rep', 10)), templ) 
    templ = re.sub('{no_cells}',
        str(config['cellcoal']['model'].get('no_cells', 30)), templ)
    templ = re.sub('{no_sites}',
        str(config['cellcoal']['model'].get('no_sites', 10000)), templ)
    templ = re.sub('{pop_size}',
        str(config['cellcoal']['model'].get('pop_size', 10000)), templ)
    templ = re.sub('{out_dir}', out_dir, templ)
    templ = re.sub('{seq_cov}',
        str(config['cellcoal'].get('NGS', {}).get('seq_cov', 20)), templ)

    if config['cellcoal']['model'].get('no_muts', None):
        templ = re.sub('{no_muts}',
            'j{}'.format(config['cellcoal']['model']['no_muts']), templ)
    else:
        templ = re.sub('{no_muts}', '', templ)

    if config['cellcoal']['model'].get('branch_rate_var', None):
        templ = re.sub('{branch_rate_var}',
            'i{}'.format(config['cellcoal']['model']['branch_rate_var']), templ)
    else:
        templ = re.sub('{branch_rate_var}', '', templ)

    if config['cellcoal']['model'].get('germline_rate', 0.0) > 0:
        templ = re.sub('{germline_rate}',
            'c{}'.format(config['cellcoal']['model']['germline_rate']), templ)
    else:
        templ = re.sub('{germline_rate}', '', templ)

    if config['cellcoal']['scWGA'].get('errors', False):
        templ = re.sub('{ADO_rate}',
            'D{}'.format(config['cellcoal']['scWGA']['ADO_rate']), templ)
        templ = re.sub('{ampl_error}',
            'A{} {} {}'.format(*config['cellcoal']['scWGA']['ampl_error']), templ)
        templ = re.sub('{doublet_rate}',
            'B{} {}'.format(*config['cellcoal']['scWGA']['doublet_rate']), templ)
    else:
        templ = re.sub('{ADO_rate}', '', templ)
        templ = re.sub('{ampl_error}', '', templ)
        templ = re.sub('{doublet_rate}', '', templ)

    if config['cellcoal']['NGS'].get('errors', False):
        templ = re.sub('{seq_overdis}',
            'V{}'.format(config['cellcoal']['NGS']['seq_overdis']), templ)
        templ = re.sub('{seq_error}',
            'E{}'.format(config['cellcoal']['NGS']['seq_error']), templ)
    else:
        templ = re.sub('{seq_overdis}', '', templ)
        templ = re.sub('{seq_error}', '', templ)

    return templ


def load_cellcoal_config(configfile):
    cc_params = {}
    with open(configfile, 'r') as f:
        for line in f.read().strip().split('\n'):
            pair = line.strip().split('] ')
            if len(pair) < 2 or pair[1].startswith('['):
                continue
            cc_params[pair[0].lstrip('[')] = pair[1][1:]
    return cc_params


def vcf_to_pileup(vcf_file, out_pileup, out_samples=''):
    if vcf_file.endswith('gz'):
        file_stream = gzip.open(vcf_file, 'rb')
    else:
        file_stream = open(vcf_file, 'r')

    pileup = ''
    with file_stream as f_in:
        for line in f_in:
            # Skip VCF header lines
            if line.startswith('#'):
                # Safe cell/sample names
                if line.startswith('#CHROM'):
                    sample_names = line.strip().split('\t')[9:]
                continue
            # VCF records
            cols = line.strip().split('\t')
            ref = cols[3]

            new_pileup = ''
            for s_rec in cols[9:]:
                s_rec_format = s_rec.split(':')
                try:
                    DP = int(s_rec_format[1])
                except ValueError:
                    DP = 0
                    import pdb; pdb.set_trace()
                else:
                    if DP == 0:
                        new_pileup += '0\t*\t*\t'
                        continue
                s_bases = ''
                for base_i, base_no in enumerate(s_rec_format[2].split(',')):
                    if BASES[base_i] == ref:
                        s_bases += '.' * int(base_no)
                    else:
                        s_bases += BASES[base_i] * int(base_no)

                new_pileup += '{}\t{}\t{}\t'.format(DP, s_bases, '~' * DP)
            pileup += '{}\t{}\t{}\t{}\n' \
                .format(cols[0], cols[1], ref, new_pileup.rstrip())
    
    with open(out_pileup, 'w') as f_pileup:
        f_pileup.write(pileup.rstrip())

    if not out_samples:
        out_samples = '{}.SampleNames.txt'.format(vcf_file)
    with open(out_samples, 'w') as f_names:
        f_names.write('\n'.join(sample_names))


def vcf_to_nex(vcf_file, out_files, ngen, ss_flag, minDP=10):
    if vcf_file.endswith('gz'):
        file_stream = gzip.open(vcf_file, 'rb')
    else:
        file_stream = open(vcf_file, 'r')

    with file_stream as f_in:
        for line in f_in:
            # Skip VCF header lines
            if line.startswith('#'):
                # Safe column headers
                if line.startswith('#CHROM'):
                    sample_names = line.strip().split('\t')[9:]
                    samples = {int(i): '' for i in range(len(sample_names))}
                continue
            elif line.strip() == '':
                continue
            # VCF records
            line_cols = line.strip().split('\t')
            # Check if filter passed
            if not 'PASS' in line_cols[6]:
                continue

            ref = line_cols[3]
            alts = line_cols[4].split(',')
            DP_col = line_cols[8].split(':').index('DP')

            for s_i, s_rec in enumerate(line_cols[9:]):
                try:
                    gt = s_rec[:s_rec.index(':')]
                # Missing in Monovar output format
                except ValueError:
                    samples[s_i] += '?'
                    continue

                if int(s_rec.split(':')[DP_col]) < minDP:
                    samples[s_i] += '?'
                    continue

                if len(gt) < 3:
                    true_all1, true_all2 = s_rec[-3:].split('|')
                    if true_all1 == ref:
                        s_rec_ref = '0'
                    else:
                        s_rec_ref = str(alts.index(true_all1) + 1)

                    if true_all2 == ref:
                        s_rec_alt = '0'
                    else:
                        s_rec_alt = str(alts.index(true_all2) + 1)
                    
                else:
                    s_rec_ref, s_rec_alt = re.split('[/\|]', gt)[:2]

                # Missing
                if s_rec_ref == '.':
                    samples[s_i] += '?'
                # Wildtype
                elif s_rec_ref == '0' and s_rec_alt == '0':
                    samples[s_i] += ref
                # Heterozygous/Homozygous
                else:
                    samples[s_i] += alts[max(int(s_rec_ref), int(s_rec_alt)) - 1]
    
    mat_str = ''
    for sample_idx, genotypes in samples.items():
        mat_str += '{}    {}\n'.format(sample_names[sample_idx],  genotypes)
    rec_no = len(samples[0])

    if ss_flag:
        alg = 'ss'
    else:
        alg = 'mcmc'

    for out_file in out_files:
        model = out_file.split('.')[-1]
        if model == 'clock':
            brlen_prior = 'clock:uniform'
        else:
            brlen_prior = 'unconstrained:exp(10.0)'

        nex_str = NEXUS_TEMPLATE.format(sample_no=len(sample_names),
            rec_no=rec_no, sample_labels=' '.join(sample_names),
            matrix=mat_str.strip('\n'), out_file=os.path.basename(out_file),
            alg=alg, ngen=ngen, brlen_prior=brlen_prior)

        with open(out_file, 'w') as f_out:
            f_out.write(nex_str)
    

def haplotypes_to_vcf(true_hap_file, out_file):
    run_no = os.path.basename(true_hap_file).split('.')[-1]

<<<<<<< HEAD
    ref = []
=======
    ref = np.array([])
>>>>>>> 8fc397f1
    with open(true_hap_file, 'r') as f:
        haps = {}
        for cell_hap in f.read().strip().split('\n')[1:]:
            cell_name, cell_bases = [i for i in cell_hap.split(' ') if i]
<<<<<<< HEAD
            base_array = cell_bases
=======
            base_array = np.array([i for i in cell_bases])
>>>>>>> 8fc397f1
            if cell_name.startswith('outgcell'):
                ref = base_array
                continue

            try:
                haps[cell_name[:-1]][cell_name[-1]] = base_array
            except KeyError:
                haps[cell_name[:-1]] = {cell_name[-1]: base_array}

<<<<<<< HEAD
    if len(ref) == 0:
=======
    if ref.size == 0:
>>>>>>> 8fc397f1
        raise IOError('true_hap need to contain outgcell! (OUTPUT arg: -5)')

    out_dir = os.path.dirname(out_file)
    if not os.path.exists(out_dir):
        os.path.mkdir(out_dir)

    save_fasta(ref, out_dir, run_no)
    outgr = haps.pop('outgroot')
    save_germline_vcf(outgr, ref, out_dir, run_no)
    save_true_vcf(haps, ref, out_file)

    
def save_fasta(ref, out_dir, run_no):
    lines = ((len(ref) - 1) // 60) + 1
<<<<<<< HEAD
    lines_str = [ref[i * 60: (i + 1) * 60] for i in range(lines)]
=======
    lines_str = [''.join(ref[i * 60: (i + 1) * 60]) for i in range(lines)]
>>>>>>> 8fc397f1
    fa_str = '\n'.join(lines_str)

    out_file = os.path.join(out_dir, 'reference.{}.fa'.format(run_no))
    with open(out_file, 'w') as f:
        f.write('>1 - replicate.{}\n{}'.format(run_no, fa_str))
        

def save_germline_vcf(data, ref, out_dir, run_no):
    gl = []
    for al, al_bases in data.items():
<<<<<<< HEAD
        gl.extend([(i, j) for i,j in enumerate(al_bases) if j != ref[i]])
=======
        gl.extend(
            [(i, al_bases[i]) for i in np.argwhere(al_bases != ref).flatten()])
>>>>>>> 8fc397f1

    out_str = ''
    for i, (pos, alt) in enumerate(gl):
        out_str += '1\t{pos}\tgermline{id}\t{ref}\t{alt}\t.\tPASS\t.\t.\n' \
            .format(pos=pos, id=i, ref=ref[pos], alt=alt)

    out_file = os.path.join(out_dir, 'germlines.{}.vcf'.format(run_no))
    with open(out_file, 'w') as f:
        f.write(VCF_TEMPLATE \
            .format(contig_length=len(ref), rows=out_str.rstrip(), cells=''))


def save_true_vcf(data, ref, out_file):
    out_str = ''
    cells = data.keys()
    for i, ref_al in enumerate(ref):
        is_SNV = False
        alts = []
        recs = []
        for cell in cells:
            al1 = data[cell]['m'][i]
            al2 = data[cell]['p'][i]
            # Homozygous
            if al1 != ref_al and al2 != ref_al:
                if not al1 in alts:
                    alts.append(al1)
                recs.append('{i}|{i}'.format(i=alts.index(al1)))
                is_SNV = True
            # Heterozygous maternal allele
            elif al1 != ref_al:       
                if not al1 in alts:
                    alts.append(al1)
                recs.append('0|{}'.format(alts.index(al1)+1))
                is_SNV = True
            # Heterozygous paternal allele
            elif al2 != ref_al:
                if not al2 in alts:
                    alts.append(al2)
                recs.append('0|{}'.format(alts.index(al2)+1))
                is_SNV = True
            # Wildtype
            else:
                recs.append('0|0')

        if is_SNV:
            alt_str = ','.join(alts)
            rec_str = '\t'.join(recs)
            out_str += '1\t{pos}\tsnv{id:06d}\t{ref}\t{alt}\t.\tPASS\t.\tGT\t{recs}\n' \
                .format(pos=i+1, id=i+1, ref=ref_al, alt=alt_str, recs=rec_str)

    with open(out_file, 'w') as f:
        f.write(VCF_TEMPLATE\
            .format(contig_length=len(ref), rows=out_str.rstrip(),
                cells='\t{}'.format('\t'.join(cells))))


def format_record(format_str, s_rec):
    s_rec_vals = s_rec.split(':')
    return {j: s_rec_vals[i] for i,j in enumerate(format_str.split(':'))}
    

def parse_with_pysam(vcf_in):
    from pysam import VariantFile

    vcf = VariantFile(vcf_in)
    samples = {i: '' for i in vcf.header.samples}
    
    for rec_idx, rec in enumerate(vcf.fetch()):
        for sample_id, sample in rec.samples.iteritems():
            s_ref, s_alt = sample['GT']
            if s_ref == None:
                samples[sample_id] += '?'
            elif s_ref == 0 and s_alt == 0:
                samples[sample_id] += rec.ref
            else:
                samples[sample_id] += rec.alts[max(s_ref, s_alt) - 1]

    mat_str = ''
    sample_names = []
    for i, (sample_name, genotypes) in enumerate(samples.items()):
        sample_names.append(sample_name)
        if i == 0:
            rec_no = len(genotypes)
        mat_str += '{}    {}\n'.format(sample_name,  genotypes)

    return mat_str, rec_no, sample_names


def snv_gen_to_new(in_file):
    with open(in_file, 'r') as f_in:
        data_raw = f_in.read().strip().split('\n')

    sample_no = int(data_raw[0].split(' ')[0])
    rec_no = int(data_raw[0].split(' ')[1])

    df = np.empty((sample_no, rec_no), dtype='S2')
    cells = []
    for i, line in enumerate(data_raw[2:]):
        cell_name, cell_snvs = line.split('  ')
        cells.append(cell_name)
        df[i] = cell_snvs.split(' ')
    import pdb; pdb.set_trace()


def tail(f, lines=1, _buffer=4098):
    """From https://stackoverflow.com/questions/136168"""
    lines_found = []
    block_counter = -1

    while len(lines_found) < lines:
        try:
            f.seek(block_counter * _buffer, os.SEEK_END)
        except IOError:
            f.seek(0)
            lines_found = f.readlines()
            break

        lines_found = f.readlines()
        block_counter -= 1

    return '\n'.join(lines_found[-lines:])


def get_Bayes_factor(in_files, out_file):
    scores = {}
    runtimes = {}
    for in_file in in_files:
        _, run, steps, model, _ = os.path.basename(in_file).split('.')
        steps = int(steps)
        with open(in_file, 'r') as f_score:
            score_raw = f_score.read().strip().split('\n')
        score = float(score_raw[-1].split('\t')[2])
        
        log_tail = tail(open(in_file.replace('.lstat', '.log'), 'r'), 1000)
        runtime_str = re.search(
            'Analysis completed in (\d+) hours (\d+) mins (\d+) seconds',
            log_tail)
        runtime = int(runtime_str[3]) \
            + 60 * (int(runtime_str[2]) + 60 * int(runtime_str[1]))

        if not steps in scores:
            scores[steps] = {run: {'clock': -1, 'noClock': -1}}
            runtimes[steps] = []
        if not run in scores[steps]:
            scores[steps][run] = {'clock': -1, 'noClock': -1}
        scores[steps][run][model] = score
        runtimes[steps].append(runtime)

    out_str = ''
    summary_str = ''
    for step, step_info in sorted(scores.items()):
        h0_all = []
        h1_all = []
        logB_01_all = []
        evidence_all = []
        for run, run_info in step_info.items():
            h0 = run_info['clock']
            h0_all.append(h0)
            h1 = run_info['noClock']
            h1_all.append(h1)
            diff = min(max(-99, h1 - h0), 99)

            logB_01 = 2 * diff
            logB_01_all.append(logB_01)
            if logB_01 < 2:
                evidence = 'None'
                evidence_all.append(0)
            elif logB_01 < 6:
                evidence = 'Positive'
                evidence_all.append(1)
            elif logB_01 < 10:
                evidence = 'Strong'
                evidence_all.append(1)
            else:
                evidence = 'Very Strong'
                evidence_all.append(1)

            out_str += f'{step}\t{run}\t{h0:.2f}\t{h1:.2f}\t{logB_01:.2f}\t' \
                f'{math.exp(diff):.0f}\t{evidence}\n'

        if len(step_info) < 2:
            continue

        summary_str += f'{step:.0E}\t{mean(runtimes[step]):.2f}\t' \
            f'{stdev(runtimes[step])}\t{mean(h0_all):.2f}\t{stdev(h0_all):.2f}\t' \
            f'{mean(h1_all):.2f}\t{stdev(h1_all):.2f}\t{mean(logB_01_all):.2f}\t' \
            f'{stdev(logB_01_all):.2f}\t{sum(evidence_all)}/{len(evidence_all)}\n'

    with open(out_file, 'w') as f_out:
        f_out.write('steps\trun\tH_0:clock\tH_1:noClock\t2log_e(B_01)\tB_01\t'
            'Evidence\n')
        f_out.write(out_str.strip())

    if summary_str:
        with open(out_file.replace('.tsv', '.short.tsv'), 'w') as f_out:
            f_out.write('steps\tAvg. runtime [secs]\tStd. runtime [secs]\t'
                'Avg. H_0:clock\tStd. H_0:clock\tAvg. H_1:noClock\t'
                'Std. H_1:noClock\tAvg. 2log_e(B_01)\tStd. 2log_e(B_01)\tEvidence\n')
            f_out.write(summary_str.strip())



def generate_mrbayes_plots(in_file, out_file):
    import numpy as np
    import pandas as pd
    from scipy.stats import linregress
    import matplotlib.pyplot as plt
    from matplotlib.gridspec import GridSpec
    from matplotlib.ticker import FormatStrFormatter

    TICK_FONTSIZE = 12
    LABEL_FONTSIZE = 16

    def get_ratio(ev_str):
        success, total = ev_str.split('/')
        return float(success) / float(total)

    df = pd.read_csv(in_file, sep='\t')
    df['ratio'] = df['Evidence'].apply(lambda x: get_ratio(x))
    df['runtime'] = df['Avg. runtime [secs]'].apply(lambda x: x / 60 / 60)

    fig = plt.figure(figsize=(10, 12))
    gs = GridSpec(3, 1)
    ax0 = fig.add_subplot(gs[0, 0])
    ax1 = fig.add_subplot(gs[1, 0])
    ax2 = fig.add_subplot(gs[2, 0])

    ax0.errorbar(df['steps'], df['Avg. H_0:clock'], yerr= df['Std. H_0:clock'],
        label=r'$H_0$', color='#1F78B4', capsize=4, ls='--', marker='x')
    ax0.errorbar(df['steps'], df['Avg. H_1:noClock'], yerr= df['Std. H_1:noClock'],
        label=r'$H_1$', color='#33A02C', capsize=4, ls='--', marker='x')
    ax0.set_ylabel('Log-likelihood', fontsize=LABEL_FONTSIZE)
    ax0.set_xlabel('MCMC steps', fontsize=LABEL_FONTSIZE)
    ax0.xaxis.set_major_formatter(FormatStrFormatter('%.0E'))
    ax0.legend(fontsize=TICK_FONTSIZE)

    ax1.errorbar(df['steps'], df['Avg. 2log_e(B_01)'],
        yerr= df['Std. 2log_e(B_01)'], color='#E31A1C', capsize=4, ls='--',
        marker='x')
    ax1.set_ylabel(r'$2 log_e(B_{01})$', fontsize=LABEL_FONTSIZE)
    ax1.set_xlabel('MCMC steps', fontsize=LABEL_FONTSIZE)
    ax1.xaxis.set_major_formatter(FormatStrFormatter('%.0E'))

    reg_line = linregress(df['steps'], df['ratio'])
    reg_x_alpha = (0.05 - reg_line.intercept) / reg_line.slope
    reg_x = np.linspace(df['steps'].min(), math.ceil(reg_x_alpha / 1e7) * 1e7, 20)
    reg_y = reg_line.intercept + reg_line.slope * reg_x

    ax2.plot(reg_x, reg_y, color='#6A3D9A', ls='--', marker='x',
        label=f'{reg_line.intercept:.2f} + {reg_line.slope:.2E} * x    ($R^2$={reg_line.rvalue:.2f})')
    ax2.plot(df['steps'], df['ratio'], color='#FF7F00', ls='', marker='x',
        label='real')
    ax2.axhline(0.05, ls=':')
    ax2.axvline(reg_x_alpha, ls=':')
    ax2.text(reg_x_alpha, 0.05, f'({reg_x_alpha:.2E}, 0.05)', va='top',
        ha='right', fontsize=TICK_FONTSIZE)
    ax2.set_ylabel(r'$H_0$ rejected [%]', fontsize=LABEL_FONTSIZE)
    ax2.set_xlabel('MCMC steps', fontsize=LABEL_FONTSIZE)
    ax2.xaxis.set_major_formatter(FormatStrFormatter('%.0E'))
    ax2.set_ylim(-.05, 1.05)
    ax2.legend(fontsize=TICK_FONTSIZE)

    reg_line2 = linregress(df['steps'], df['runtime'])
    def mcmc_to_runtime(x):
        return reg_line2.intercept + reg_line2.slope * x
    
    secax = ax2.secondary_xaxis('top', functions=(mcmc_to_runtime, mcmc_to_runtime))
    secax.xaxis.set_major_formatter(FormatStrFormatter('%.1f'))
    secax.set_xlabel('Runtime [h]')   

    fig.suptitle('Simulations: no WGS, no NGS', fontsize=LABEL_FONTSIZE * 1.5)

    plt.show()

# REF: C
# ALT: A,G,T

# GT: 0|0
# DP:18
# RC: 0,18,0,0
# G10: -44.58,-1.08,-44.46,-44.46,-0.08,-1.08,-1.08,-44.58,-44.46,-44.58
# G10N: -44.51,-1.00,-44.38,-44.38,0.00,-1.00,-1.00,-44.51,-44.38,-44.51
# GL: -0.08,-1.08,-44.58,-1.08,-44.46,-44.58,-1.08,-44.46,-44.46,-44.58
# GLN: 0.00,-1.00,-44.51,-1.00,-44.38,-44.51,-1.00,-44.38,-44.38,-44.51
# PL: -1,-11,-446,-11,-445,-446,-11,-445,-445,-446
# PLN: 0,-10,-445,-10,-444,-445,-10,-444,-444,-445
# ML: C/C
# NG: C|C
# DG: ./.
# TG: C|C


def calc_GT_likelihood(reads, eps=None, delta=None, gamma=None):
    # Line 4647 in cellcoal
    import numpy as np
    # CellCoal order: AA AC AG AT CC CG CT GG GT TT
    ll_GT = {}
    for ia1, A1 in enumerate(['A', 'C', 'G', 'T']):
        for ia2, A2 in [(0, 'A'), (1, 'C'), (2, 'G'), (3, 'T')][ia1:]:
            ll = 0
            ll2 = 0
            for ib, read in enumerate(reads):
                if gamma:
                    p_bA1 = four_temp_ampl(ib == ia1, eps, gamma) 
                    p_bA2 = four_temp_ampl(ib == ia2, eps, gamma)
                else:
                    p_bA1 = GATK(ib == ia1, eps) 
                    p_bA2 = GATK(ib == ia2, eps)

                if ia1 == ia2:
                    ll += read * math.log10(p_bA1)
                    ll2 += read * math.log10(p_bA1)
                    continue

                if delta:
                    ll += read * math.log10(
                        (1 - delta) * (0.5 * p_bA1 + 0.5 * p_bA2) +
                        delta/2 * p_bA1 + delta/2 * p_bA2)

                    t1 = read * np.log10(0.5 * p_bA1 + 0.5 * p_bA2)
                    t2 = read * np.log10(p_bA1)
                    t3 = read * np.log10(p_bA2)
                    t_max = np.max([t1, t2, t3])
                    num1 = (1 - delta) * math.pow(10, t1 - t_max)
                    num2 = delta/2 * math.pow(10, t2 - t_max)
                    num3 = delta/2 * math.pow(10, t3 - t_max)
                    gl = num1 + num2 + num3
                    ll2 += (t_max + math.log10(gl))
                else:
                    ll += read * math.log10(0.5 * p_bA1 + 0.5 * p_bA2)
                # print(ll, ll2)
                # import pdb; pdb.set_trace()
            ll_GT[A1 + A2] = round(ll, 2)
            print(f'{A1}{A2}:\t{ll:02.4f}\t{ll2:.4f}')
    print(ll_GT)
    import pdb; pdb.set_trace()


def GATK(is_same, eps):
    if is_same:
        return 1 - eps
    else:
        return eps / 3


# Line 4675
def four_temp_ampl(is_same, eps, gamma):
    if is_same:
        return (1 - gamma) * (1 - eps) + gamma * eps / 3
    else:
        return (1 - gamma) * eps / 3 + (gamma / 3) * (1 - eps / 3)


# def two_temp_ampl(is_same, eps, gamma):
#     3 * ((1 - gamma) * eps + gamma * eps)

#     if is_same:
#         return (1 - gamma) * (1 - eps) + gamma * eps / 3
#     else:
#         return (1 - gamma) * eps / 3 + gamma * (1 - eps / 3) / 3



def parse_args():
    parser = argparse.ArgumentParser(prog='utils.py',
        usage='python3 utils.py <DATA> [options]',
        description='*** This script does one of the following:\n\t-VCF to NEXUS'
            '\n\t-VCF to mpileup\n\t-true_hap to ref & germline\n\t-summarize '
            'mrbayes .lstat files\n\tplot summarized mrbayes output\n***')
    parser.add_argument('input', nargs='+', type=str, 
        help='Absolute or relative path(s) to input VCF file(s)')
    parser.add_argument('-f', '--format', type=str, 
        choices=['nxs', 'mpileup', 'bayes', 'plot', 'ref'], default='nxs',
        help='Output format to convert to. Default = "nxs".')
    parser.add_argument('-o', '--output', type=str, default='',
        help='Path to the output directory. Default = <INPUT_DIR>.')
    parser.add_argument('-n', '--ngen', type=int, default=1e6,
        help='Number of MCMC steps in NEXUS MrBayes block. Default = 1e6.')
    parser.add_argument('-ss', '--stepping_stone', action='store_true',
        help='Use stepping stone sampling instead of MCMC.')
    parser.add_argument('-dp', '--minDP', type=int, default=10,
        help='Minimum reads to include a locus (else: missing). Default = 10.')

    args = parser.parse_args()
    return args


if __name__ == '__main__':
    # calc_GT_likelihood([0, 18, 0, 0], eps=1e-02, delta=0.2, gamma=1e-02)

    args = parse_args()
    if not args.output:
        args.output = os.path.dirname(args.input[0])

    if args.format == 'nxs':
        out_files = [os.path.join(args.output, 'nxs.{}.{}'.format(args.ngen, i))
            for i in ['clock', 'noClock']]
        vcf_to_nex(args.input[0], out_files, args.ngen, args.stepping_stone,
            args.minDP)
    elif args.format == 'mpileup':
        out_file = os.path.join(args.output, '{}.mpileup'.format(args.input[0]))
        vcf_to_pileup(args.input[0], out_file)
    elif args.format == 'plot':
        out_file = os.path.join(args.output, '{}.summary.pdf'.format(args.input[0]))
        generate_mrbayes_plots(args.input[0], out_file)
    elif args.format == 'ref':
        run_id = os.path.basename(args.input[0]).split('.')[-1]
        out_file = os.path.join(args.output, 'true_vcf.{}'.format(run_id))
        haplotypes_to_vcf(args.input[0], out_file)
    else:
        out_file = os.path.join(args.output, 'clock_test_summary.tsv')
        get_Bayes_factor(args.input, out_file)<|MERGE_RESOLUTION|>--- conflicted
+++ resolved
@@ -284,20 +284,12 @@
 def haplotypes_to_vcf(true_hap_file, out_file):
     run_no = os.path.basename(true_hap_file).split('.')[-1]
 
-<<<<<<< HEAD
     ref = []
-=======
-    ref = np.array([])
->>>>>>> 8fc397f1
     with open(true_hap_file, 'r') as f:
         haps = {}
         for cell_hap in f.read().strip().split('\n')[1:]:
             cell_name, cell_bases = [i for i in cell_hap.split(' ') if i]
-<<<<<<< HEAD
             base_array = cell_bases
-=======
-            base_array = np.array([i for i in cell_bases])
->>>>>>> 8fc397f1
             if cell_name.startswith('outgcell'):
                 ref = base_array
                 continue
@@ -307,11 +299,7 @@
             except KeyError:
                 haps[cell_name[:-1]] = {cell_name[-1]: base_array}
 
-<<<<<<< HEAD
     if len(ref) == 0:
-=======
-    if ref.size == 0:
->>>>>>> 8fc397f1
         raise IOError('true_hap need to contain outgcell! (OUTPUT arg: -5)')
 
     out_dir = os.path.dirname(out_file)
@@ -326,11 +314,7 @@
     
 def save_fasta(ref, out_dir, run_no):
     lines = ((len(ref) - 1) // 60) + 1
-<<<<<<< HEAD
     lines_str = [ref[i * 60: (i + 1) * 60] for i in range(lines)]
-=======
-    lines_str = [''.join(ref[i * 60: (i + 1) * 60]) for i in range(lines)]
->>>>>>> 8fc397f1
     fa_str = '\n'.join(lines_str)
 
     out_file = os.path.join(out_dir, 'reference.{}.fa'.format(run_no))
@@ -341,12 +325,7 @@
 def save_germline_vcf(data, ref, out_dir, run_no):
     gl = []
     for al, al_bases in data.items():
-<<<<<<< HEAD
         gl.extend([(i, j) for i,j in enumerate(al_bases) if j != ref[i]])
-=======
-        gl.extend(
-            [(i, al_bases[i]) for i in np.argwhere(al_bases != ref).flatten()])
->>>>>>> 8fc397f1
 
     out_str = ''
     for i, (pos, alt) in enumerate(gl):
