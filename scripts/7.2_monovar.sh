#!/bin/sh

module purge

sample_bams=""
while [ "$1" != "" ]; do
    key=$1
    case ${key} in
        -m | --module)      shift
                            module load $1
                            ;;
        -o | --out)         shift
                            out_file=$1
                            ;;
        *)                  sample_bams+="$1 " 
    esac
    shift
done

[[ -z "$out_file" ]] && { echo "Error: Output file not set"; exit 1; }

cores=$(nproc)

# Rename header column (only sample, not chromosome), zip and index
for sample in ${sample_bams}
do
<<<<<<< HEAD
    bcftools query -l ${sample} | awk -F "[.]" '{print $0"\t"$1}' \
        | bcftools reheader -s - -o ${sample} ${sample} \
        && bcftools index -t ${sample}
=======
    bcftools query -l ${f} | awk -F "[.]" '{print $0"\t"$1 > "vcf_header.tmp"}' \
        && bcftools reheader -s vcf_header.tmp --threads ${cores} -o ${f} ${f} \
        && bcftools index -t ${f}
>>>>>>> f208bf6c
done
rm vcf_header.tmp

sorted_bams=$(echo "${sample_bams}" | sort -V)
bcftools concat -o ${out_file} -O z --threads ${cores} ${sorted_bams}<|MERGE_RESOLUTION|>--- conflicted
+++ resolved
@@ -24,15 +24,9 @@
 # Rename header column (only sample, not chromosome), zip and index
 for sample in ${sample_bams}
 do
-<<<<<<< HEAD
-    bcftools query -l ${sample} | awk -F "[.]" '{print $0"\t"$1}' \
-        | bcftools reheader -s - -o ${sample} ${sample} \
-        && bcftools index -t ${sample}
-=======
     bcftools query -l ${f} | awk -F "[.]" '{print $0"\t"$1 > "vcf_header.tmp"}' \
         && bcftools reheader -s vcf_header.tmp --threads ${cores} -o ${f} ${f} \
         && bcftools index -t ${f}
->>>>>>> f208bf6c
 done
 rm vcf_header.tmp
 
