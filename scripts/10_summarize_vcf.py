#!/usr/bin/env python3

import argparse
import os
import numpy as np
import pandas as pd
import vcf

## SCcaller FORMAT
##FORMAT=<ID=GT,Number=1,Type=String,Description="Genotype">
##FORMAT=<ID=AD,Number=.,Type=Integer,Description="Allelic depths for the ref and alt alleles in the order listed">
##FORMAT=<ID=BI,Number=1,Type=Float,Description="Amplification Bias">
##FORMAT=<ID=GQ,Number=1,Type=Integer,Description="Genotype Quality">
##FORMAT=<ID=FPL,Number=4,Type=Integer,Description="sequencing noise, amplification artifact, heterozygous SNV and homozygous SNV respectively">
##FORMAT=<ID=SO,Number=1,Type=String,Description="Whether it is a somatic mutation.">

## Monovar FORMAT
##FORMAT=<ID=AD,Number=.,Type=Integer,Description="Allelic depths for the ref and alt alleles in the order listed">
##FORMAT=<ID=DP,Number=1,Type=Integer,Description="Approximate read depth (reads with MQ=255 or with bad mates are filtered)">
##FORMAT=<ID=GQ,Number=1,Type=Integer,Description="Genotype Quality">
##FORMAT=<ID=GT,Number=1,Type=String,Description="Genotype">
##FORMAT=<ID=PL,Number=G,Type=Integer,Description="Normalized, Phred-scaled likelihoods for genotypes as defined in the VCF specification">

## Mutect2 FORMAT
##FORMAT=<ID=AF,Number=A,Type=Float,Description="Allele fractions of alternate alleles in the tumor">
##FORMAT=<ID=DP,Number=1,Type=Integer,Description="Approximate read depth (reads with MQ=255 or with bad mates are filtered)">
##FORMAT=<ID=F1R2,Number=R,Type=Integer,Description="Count of reads in F1R2 pair orientation supporting each allele">
##FORMAT=<ID=F2R1,Number=R,Type=Integer,Description="Count of reads in F2R1 pair orientation supporting each allele">
##FORMAT=<ID=GQ,Number=1,Type=Integer,Description="Genotype Quality">
##FORMAT=<ID=GT,Number=1,Type=String,Description="Genotype">
##FORMAT=<ID=PGT,Number=1,Type=String,Description="Physical phasing haplotype information, describing how the alternate alleles are phased in relation to one another">
##FORMAT=<ID=PID,Number=1,Type=String,Description="Physical phasing ID information, where each unique ID within a given sample (but not across samples) connects records within a phasing group">
##FORMAT=<ID=PL,Number=G,Type=Integer,Description="Normalized, Phred-scaled likelihoods for genotypes as defined in the VCF specification">
##FORMAT=<ID=PS,Number=1,Type=Integer,Description="Phasing set (typically the position of the first variant in the set)">
##FORMAT=<ID=SB,Number=4,Type=Integer,Description="Per-sample component statistics which comprise the Fisher's Exact Test to detect strand bias.">


def parse_args():
    parser = argparse.ArgumentParser(
        prog='QC_coverage', usage='python3 QC_coverage.py <DATA> [options]',
        description='*** Generate Lorenz curve and Gini coefficient. ***'
    )
    parser.add_argument(
        'input', type=str,
        help='Absolute or relative path(s) to input VCF file'
    )
    parser.add_argument(
        '-o', '--output', type=str, default='',
        help='Path to the output directory. Default = <INPUT_DIR>.'
    )
    parser.add_argument(
        '-bn', '--bulk_normal', type=str, default='',
        help='Column name of bulk normal. Default = None.'
    )
    parser.add_argument(
        '-bt', '--bulk_tumor', nargs='+', type=str,
        help='Column name of bulk tumor. Default = None.'
    )
    parser.add_argument(
        '-q', '--quality', type=int, default=30,
        help='Minimum quality threshold. Default = 30.'
    )
    parser.add_argument(
        '-r', '--read_depth', type=int, default=5,
        help='Minimum read depth at loci. Default = 5.'
    )
    parser.add_argument(
        '-gq', '--genotype_quality', type=int, default=0,
        help='Minimum genotype quality. Default = 0.'
    )

    args = parser.parse_args()
    return args


def get_summary_df(args):
    file_name = os.path.basename(args.input)
    vcf_reader = vcf.Reader(filename=args.input)

    samples = set([])
    for sample in vcf_reader.samples:
        sample_detail = sample.split('.')
        sample_name = '.'.join(sample_detail[:-1])
        caller = sample_detail[-1]
        if caller != 'mutect':
            samples.add(sample_name)
    # Ni8 specific
    samples.discard('P01M01E')
    samples.discard('P01P01E')

    sc_map = {j: i for i, j in enumerate(sorted(samples))}
    for bt in args.bulk_tumor:
        sc_map[bt] = len(sc_map)
    sc_size = len(sc_map)

    alg_map = {'monovar': 0, 'sccaller': 1}
    res_map = {'[1 0 0]': 0, '[0 1 0]': 1, '[0 0 1]': 2, '[1 1 0]': 3, 
        '[1 0 1]': 4, '[0 1 1]': 5, '[1 1 1]': 6}

    germline = []
    data = []
    indels = 0
    # Iterate over rows
    for i, record in enumerate(vcf_reader):
        # Skip indels (only keep snp)
        if record.var_type == 'indel':
            indels += 1
            continue

        # Only called in SC (and not in bulk) but with low quality
        try:
            if record.QUAL < args.quality and record.FILTER == None:
                continue
        except TypeError:
            # Only called in bulk contains filter
            if record.FILTER:
                continue

        # 0: monovar, 1: sccaller, 2: bulk_tumor
        calls = np.zeros((sc_size, 3), dtype=int)
        # Iterate over columns (i.e. samples)
        for sample in [i for i in record.samples if i.called]:
            # WT genotype (called by SCcaller)
            #   0 = 0/0, 1 = 0/1, 2 = 1/1
            if sample.gt_type == 0:
                continue

            sample_detail = sample.sample.split('.')
            sample_name = '.'.join(sample_detail[:-1])
            alg = sample_detail[-1]

            # Ni8 specific
            if sample_name in ['P01M01E', 'P01P01E']:
                continue

            # Skip low quality calls
            if alg == 'mutect':
                if record.FILTER:
                    continue
            else:
                if alg == 'sccaller' and sample.data != 'True':
                    continue

                if sample.data.GQ < args.genotype_quality:
                    continue
                # Skip samples with read depth below threshold
                if sum(sample.data.AD) < args.read_depth:
                    continue

            # Bulk SNV
            if alg == 'mutect':
                # Called in Normal (germline)
                if sample_name == args.bulk_normal:
                    germline.append('{}:{}'.format(record.CHROM, record.POS))
                # Called in tumor
                else:
                    calls[sample_id, 2] = 1
            # SC SNV
            else:
                sample_id = sc_map[sample_name]
                calls[sample_id, alg_map[alg]] = 1

        per_sample = np.sum(calls, axis=1)
        # WT called (by SCCaller)
        if per_sample.max() == 0:
            continue
        # All SNVs only called by 1 algorithm
        elif per_sample.max() == 1:
            call_data = np.append(calls.sum(axis=0), np.zeros(4, dtype=int))
        else:
            call_data = np.zeros(7, dtype=int)
            for sample_calls in calls:
                if sample_calls.sum() != 0:
                    call_data[res_map[np.array2string(sample_calls)]] += 1
        
        rec_data = np.append([record.CHROM, record.POS], call_data)
        data.append(rec_data)

    cols = ['CHROM', 'POS', \
        'monovar', 'sccaller', 'bulk', 'monovar_sccaller', 'monovar_bulk', \
        'sccaller_bulk', 'monovar_sccaller_bulk']
    df = pd.DataFrame(data, columns=cols)
    df.set_index(['CHROM', 'POS'], inplace=True)
    df = df.astype(int)

    out_summary = os.path.join(args.output, 'filtered_DP{}_QUAL{}_summary.{}.tsv' \
        .format(args.read_depth, args.quality, file_name))
    df.to_csv(out_summary, sep='\t')

    if germline:
        out_germ = os.path.join(args.output, 'germline_muts_DP{}_QUAL{}.{}.tsv' \
            .format(args.read_depth, args.quality, file_name))
        with open(out_germ, 'w') as f:
            f.write('\n'.join(germline))

    print('\n(Removed {} indels)\n'.format(indels))

    return df


def get_summary_statistics(df):
    # Add sum _column
    df['sum'] = df.sum(axis=1)

    # Get singleton called either by monovar or SCcaller
    singletons_single = df[
        ((df['sum'] == 1) & (df[['monovar', 'sccaller']].sum(axis=1) == 1)) \
            | ((df['sum'] == 2) & (df[['monovar', 'sccaller']].sum(axis=1) == 2))
    ]
    df.drop(singletons_single.index, inplace=True)

    # Get singleton called by monovar and SCcaller
    singletons_both = df[(df['sum'] == 1) & (df['monovar_sccaller'] == 1)]
    df.drop(singletons_both.index, inplace=True)

    # Get singelton bulk
    b = df[df['bulk'] == df['sum']]
    df.drop(b.index, inplace=True)

    # Get SNPs called only by monovar in min 2 samples
    m = df[(df['monovar'] >= 2) & (df['sccaller'] < 2) \
        & (df['monovar_sccaller'] < 2)]
    df.drop(m.index, inplace=True)

    # Get SNPs called only by SCcaller in min 2 samples
    s = df[(df['sccaller'] >= 2) & (df['monovar'] < 2) \
        & (df['monovar_sccaller'] < 2)]
    df.drop(s.index, inplace=True)

    # Get SNPs called by monovar and in bulk, but not by sccaller
    m_b = df[(df['monovar_bulk'] != 0) & (df['sccaller'] < 2) \
        & (df['monovar_sccaller'] < 2) & (df['sccaller_bulk'] == 0) \
        & (df['monovar_sccaller_bulk'] == 0)]
    df.drop(m_b.index, inplace=True)

    # Get SNPs called by sccaller and in bulk, but not by monovar
    s_b = df[(df['sccaller_bulk'] != 0) & (df['monovar'] < 2) \
        & (df['monovar_sccaller'] < 2) & (df['monovar_bulk'] == 0) \
        & (df['monovar_sccaller_bulk'] == 0)]
    df.drop(s_b.index, inplace=True)

    # Get SNPs called by monovar and SCcaller in min 2 samples, but not in bulk 
    m_s = df[(df['monovar_sccaller'] >= 2) & (df['monovar_sccaller_bulk'] == 0) ]
    df.drop(m_s.index, inplace=True)
    
    # Get SNPs called by both algorithms in SC and in bulk
    m_s_b = df[df['monovar_sccaller_bulk'] != 0]
    df.drop(m_s_b.index, inplace=True)

    # Get SNPs called by SC algorithms in 2 samples only
    s_shady = df[(df['sccaller'] == 1) & (df['monovar_sccaller'] == 1)\
        & (df['sum'] == 2)]
    df.drop(s_shady.index, inplace=True)

    m_shady = df[(df['monovar'] == 1) & (df['monovar_sccaller'] == 1)\
        & (df['sum'] == 2)]
    df.drop(m_shady.index, inplace=True)

    m_s_shady = df[(df['monovar'] == 1) & (df['sccaller'] == 1) \
        & (df['monovar_sccaller'] == 1)]
    df.drop(m_s_shady.index, inplace=True)

    if not df.empty:
        print('Unknown how to handle:\n{}'.format(df))

    data = [
        ('Monovar', m.shape[0] + m_shady.shape[0]),
        ('SCcaller', s.shape[0] + s_shady.shape[0]),
        ('Monovar & SCcaller', m_s.shape[0] + m_s_shady.shape[0]),
        ('Bulk', b.shape[0]),
        ('Monovar & Bulk', m_b.shape[0]),
        ('SCcaller & Bulk', s_b.shape[0]),
        ('Monovar & SCcaller & Bulk', m_s_b.shape[0])
    ]

    print('\n\nSUMMARY:\n')
    for alg, calls in data:
        print('{}\t-\t{}'.format(calls, alg))

    return data


def plot_venn(data, out_dir):
    try:
        import matplotlib.pyplot as plt
        from matplotlib_venn import venn3, venn3_circles
    except ImportError:
        return

    # Hack to ensure min circle size
    # ------------------------------
    counts = np.array([i[1] for i in data])
    counts_norm = np.clip(counts / counts.sum(), 0.025, 1).round(2)
    counts_norm = counts_norm + np.arange(0.0001, 0.00071, 0.0001)

    no_formatter = {}
    for i, j in enumerate(counts_norm):
        no_formatter[j] = str(data[i][1])
        if data[i][0] in ['Monovar', 'SCcaller', 'Monovar & SCcaller']:
            no_formatter[j] += r' ($\geq$2 samples)'

    def formatter(x):
        return no_formatter[x]
    # ------------------------------

    fig = plt.figure(figsize=(10, 10))
    v = venn3(
        subsets=(counts_norm),
        set_labels=('Monovar', 'SCcaller', 'Bulk'),
        set_colors=('r', 'g', 'b'),
        alpha = 0.5,
        normalize_to=counts_norm.sum(),
        subset_label_formatter=formatter
    )
    c = venn3_circles(
        subsets = (counts_norm),
        normalize_to=counts_norm.sum()
    )

    for text in v.set_labels:
        text.set_fontsize(14)
    for text in v.subset_labels:
        text.set_fontsize(16)
        
    try:
        fig.subplots_adjust(left=0.1, bottom=0.1, right=0.9, top=0.9)
    except AttributeError:
        pass

    out_file = os.path.join(args.output, 'SNP_counts_DP{}_QUAL{}.{}.pdf' \
        .format(args.read_depth, args.quality, os.path.basename(args.input)))
    fig.savefig(out_file, dpi=300)
    plt.close()


def main(args):
    if not args.output:
        args.output = os.path.dirname(args.input)

    df = get_summary_df(args)
<<<<<<< HEAD
=======
    df = pd.read_csv(
        '../filtered_20x_summary.all.vcf.gz.tsv',
        sep='\t', index_col=[0, 1], dtype={0: str}
    )
>>>>>>> 30df7717
    summary = get_summary_statistics(df)
    plot_venn(summary, args)


if __name__ == '__main__':
    args = parse_args()
    main(args)<|MERGE_RESOLUTION|>--- conflicted
+++ resolved
@@ -1,4 +1,4 @@
-#!/usr/bin/env python3
+##!/usr/bin/env python3
 
 import argparse
 import os
@@ -338,13 +338,6 @@
         args.output = os.path.dirname(args.input)
 
     df = get_summary_df(args)
-<<<<<<< HEAD
-=======
-    df = pd.read_csv(
-        '../filtered_20x_summary.all.vcf.gz.tsv',
-        sep='\t', index_col=[0, 1], dtype={0: str}
-    )
->>>>>>> 30df7717
     summary = get_summary_statistics(df)
     plot_venn(summary, args)
 
