#!/bin/sh

module purge
module load gatk/3.7-0-gcfedb67

sample_bams=""
while [ "$1" != "" ]; do
<<<<<<< HEAD
	key=$1
        echo "${key}"
    case ${key} in
        -n | --name)		shift
							name=$1
							;;
		-c | --chr)			shift
							chromosome=$1
							;;
=======
    key=$1
    case ${key} in
        -n | --name)        shift
                            name=$1
                            ;;
        -c | --chr)         shift
                            chromosome=$1
                            ;;
>>>>>>> 076ba8ff
        -r | --ref )        shift
                            REF=$1
                            ;;
        -i1 | --indels1 )   shift
                            INDELS=$1
                            ;;
        -i2 | --indels2 )   shift
                            INDEL2=$1
                            ;;
        *)                  sample_bams+="$1 " 
    esac
    shift
done
<<<<<<< HEAD
echo "Sample bams: ${sample_bams}"
echo "Name: ${name}"
=======
>>>>>>> 076ba8ff

bams_in=$(echo ${sample_bams} | sed 's/ / -I /g')


echo ${sample_bams} | sed 's/ /\n/g' | sed 's/.recal.bam//g' \
| awk -v chr=${chromosome} '{print $0".recal.bam\t"$0".real."chr".bam"}' \
| sed 's/Processing\///' > ${name}.${chromosome}.map

exit

java -Djava.io.tmpdir=Processing/ -Xmx25G -jar $EBROOTGATK/GenomeAnalysisTK.jar \
    -T RealignerTargetCreator \
    -I ${bams_in} \
    -o ${name}.${chromosome}.intervals \
    -R ${REF} \
    -known ${INDELS} \
    -known ${INDELS2} \
    -L ${chromosome}

java -Djava.io.tmpdir=Processing/ -Xmx25G -jar $EBROOTGATK/GenomeAnalysisTK.jar \
    -T IndelRealigner \
    -known ${INDELS} \
    -known ${INDELS2} \
    -I ${bams_in} \
    -R ${REF} \
    -targetIntervals ${name}.${chromosome}.intervals \
    -L ${chromosome} \
    --nWayOut ${name}.${chromosome}.map \
    --maxReadsForRealignment 1000000<|MERGE_RESOLUTION|>--- conflicted
+++ resolved
@@ -5,17 +5,6 @@
 
 sample_bams=""
 while [ "$1" != "" ]; do
-<<<<<<< HEAD
-	key=$1
-        echo "${key}"
-    case ${key} in
-        -n | --name)		shift
-							name=$1
-							;;
-		-c | --chr)			shift
-							chromosome=$1
-							;;
-=======
     key=$1
     case ${key} in
         -n | --name)        shift
@@ -24,7 +13,6 @@
         -c | --chr)         shift
                             chromosome=$1
                             ;;
->>>>>>> 076ba8ff
         -r | --ref )        shift
                             REF=$1
                             ;;
@@ -38,11 +26,6 @@
     esac
     shift
 done
-<<<<<<< HEAD
-echo "Sample bams: ${sample_bams}"
-echo "Name: ${name}"
-=======
->>>>>>> 076ba8ff
 
 bams_in=$(echo ${sample_bams} | sed 's/ / -I /g')
 
@@ -51,7 +34,6 @@
 | awk -v chr=${chromosome} '{print $0".recal.bam\t"$0".real."chr".bam"}' \
 | sed 's/Processing\///' > ${name}.${chromosome}.map
 
-exit
 
 java -Djava.io.tmpdir=Processing/ -Xmx25G -jar $EBROOTGATK/GenomeAnalysisTK.jar \
     -T RealignerTargetCreator \
